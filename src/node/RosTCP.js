--- conflicted
+++ resolved
@@ -5,16 +5,11 @@
 var util = require('util');
 
 /**
-<<<<<<< HEAD
- * Same as core Ros except supports TCP connections,
+ * Same as core Ros except supports TCP connections
  * also can receive a socket.io instance (options.socketio) or server intance (option.http)
  * to connect to the front using socket.io
- */
-=======
- * Same as core Ros except supports TCP connections
  * @private
  */ 
->>>>>>> 34e072d0
 function RosTCP(options) {
   options = options || {};
   if (!options.encoding) {
