/**
 * @author Brandon Alexander - baalexander@gmail.com
 */

var WebSocket = require('ws');
var socketAdapter = require('./SocketAdapter.js');

var Service = require('./Service');
var ServiceRequest = require('./ServiceRequest');

var assign = require('object-assign');
var EventEmitter2 = require('eventemitter2').EventEmitter2;

/**
 * Manages connection to the server and all interactions with ROS.
 *
 * Emits the following events:
 *  * 'error' - there was an error with ROS
 *  * 'connection' - connected to the WebSocket server
 *  * 'close' - disconnected to the WebSocket server
 *  * <topicName> - a message came from rosbridge with the given topic name
 *  * <serviceID> - a service response came from rosbridge with the given ID
 *
 * @constructor
<<<<<<< HEAD
 * @param options - possible keys include: <br>
 *   * url (optional) - (can be specified later with `connect`) the WebSocket URL for rosbridge or the node server url to connect using socket.io (if socket.io exists in the page) <br>
 *   * groovyCompatibility - don't use interfaces that changed after the last groovy release or rosbridge_suite and related tools (defaults to true)
=======
 * @param options - possible keys include:
 *   * url (optional) - the WebSocket URL for rosbridge (can be specified later with `connect`)
>>>>>>> e02e2a19
 */
function Ros(options) {
  options = options || {};
  this.socket = null;
  this.idCounter = 0;
  this.isConnected = false;

  // Sets unlimited event listeners.
  this.setMaxListeners(0);

  // begin by checking if a URL was given
  if (options.url) {
    this.socketio = (options.url.indexOf('http') !== -1);
    this.connect(options.url);
  }
}

Ros.prototype.__proto__ = EventEmitter2.prototype;

/**
 * Connect to the specified WebSocket.
 *
 * @param url - WebSocket URL for Rosbridge
 */
Ros.prototype.connect = function(url) {
  if( typeof(io) !== 'undefined' && this.socketio){
    this.socket = assign(io(url, {'force new connection': true}), socketAdapter(this));

    this.socket.on('connect', this.socket.onopen);
    this.socket.on('data', this.socket.onmessage);
    this.socket.on('close', this.socket.onclose);
    this.socket.on('error', this.socket.onerror);
  }else{
    this.socket = assign(new WebSocket(url), socketAdapter(this));
  }

};

/**
 * Disconnect from the WebSocket server.
 */
Ros.prototype.close = function() {
  if (this.socket) {
    this.socket.close();
  }
};

/**
 * Sends an authorization request to the server.
 *
 * @param mac - MAC (hash) string given by the trusted source.
 * @param client - IP of the client.
 * @param dest - IP of the destination.
 * @param rand - Random string given by the trusted source.
 * @param t - Time of the authorization request.
 * @param level - User level as a string given by the client.
 * @param end - End time of the client's session.
 */
Ros.prototype.authenticate = function(mac, client, dest, rand, t, level, end) {
  // create the request
  var auth = {
    op : 'auth',
    mac : mac,
    client : client,
    dest : dest,
    rand : rand,
    t : t,
    level : level,
    end : end
  };
  // send the request
  this.callOnConnection(auth);
};

/**
 * Sends the message over the WebSocket, but queues the message up if not yet
 * connected.
 */
Ros.prototype.callOnConnection = function(message) {
  var that = this;
  var messageJson = JSON.stringify(message);
  var emitter = null;
  if( typeof(io) !== 'undefined' && this.socketio ){
    emitter = function(msg){that.socket.emit('operation', msg);};
  }else{
    emitter = function(msg){that.socket.send(msg);};
  }

  if (!this.isConnected) {
    that.once('connection', function() {
      emitter(messageJson);
    });
  } else {
    emitter(messageJson);
  }
};

/**
 * Retrieves list of topics in ROS as an array.
 *
 * @param callback function with params:
 *   * topics - Array of topic names
 */
Ros.prototype.getTopics = function(callback) {
  var topicsClient = new Service({
    ros : this,
    name : '/rosapi/topics',
    serviceType : 'rosapi/Topics'
  });

  var request = new ServiceRequest();

  topicsClient.callService(request, function(result) {
    callback(result.topics);
  });
};

/**
 * Retrieves Topics in ROS as an array as specific type
 *
 * @param topicType topic type to find:
 * @param callback function with params:
 *   * topics - Array of topic names
 */
Ros.prototype.getTopicsForType = function(topicType, callback) {
  var topicsForTypeClient = new Service({
    ros : this,
    name : '/rosapi/topics_for_type',
    serviceType : 'rosapi/TopicsForType'
  });

  var request = new ServiceRequest({
    type: topicType
  });

  topicsForTypeClient.callService(request, function(result) {
    callback(result.topics);
  });
};

/**
 * Retrieves list of active service names in ROS.
 *
 * @param callback - function with the following params:
 *   * services - array of service names
 */
Ros.prototype.getServices = function(callback) {
  var servicesClient = new Service({
    ros : this,
    name : '/rosapi/services',
    serviceType : 'rosapi/Services'
  });

  var request = new ServiceRequest();

  servicesClient.callService(request, function(result) {
    callback(result.services);
  });
};

/**
 * Retrieves list of services in ROS as an array as specific type
 *
 * @param serviceType service type to find:
 * @param callback function with params:
 *   * topics - Array of service names
 */
Ros.prototype.getServicesForType = function(serviceType, callback) {
  var servicesForTypeClient = new Service({
    ros : this,
    name : '/rosapi/services_for_type',
    serviceType : 'rosapi/ServicesForType'
  });

  var request = new ServiceRequest({
    type: serviceType
  });

  servicesForTypeClient.callService(request, function(result) {
    callback(result.services);
  });
};

/**
 * Retrieves list of active node names in ROS.
 *
 * @param callback - function with the following params:
 *   * nodes - array of node names
 */
Ros.prototype.getNodes = function(callback) {
  var nodesClient = new Service({
    ros : this,
    name : '/rosapi/nodes',
    serviceType : 'rosapi/Nodes'
  });

  var request = new ServiceRequest();

  nodesClient.callService(request, function(result) {
    callback(result.nodes);
  });
};

/**
 * Retrieves list of param names from the ROS Parameter Server.
 *
 * @param callback function with params:
 *  * params - array of param names.
 */
Ros.prototype.getParams = function(callback) {
  var paramsClient = new Service({
    ros : this,
    name : '/rosapi/get_param_names',
    serviceType : 'rosapi/GetParamNames'
  });

  var request = new ServiceRequest();
  paramsClient.callService(request, function(result) {
    callback(result.names);
  });
};

/**
 * Retrieves a type of ROS topic.
 *
 * @param callback - function with params:
 *   * type - String of the topic type
 */
Ros.prototype.getTopicType = function(topic, callback) {
  var topicTypeClient = new Service({
    ros : this,
    name : '/rosapi/topic_type',
    serviceType : 'rosapi/TopicType'
  });
  var request = new ServiceRequest({
    topic: topic
  });
  topicTypeClient.callService(request, function(result) {
    callback(result.type);
  });
};

/**
 * Retrieves a detail of ROS message.
 *
 * @param callback - function with params:
 *   * details - Array of the message detail
 * @param message - String of a topic type
 */
Ros.prototype.getMessageDetails = function(message, callback) {
  var messageDetailClient = new Service({
    ros : this,
    name : '/rosapi/message_details',
    serviceType : 'rosapi/MessageDetails'
  });
  var request = new ServiceRequest({
    type: message
  });
  messageDetailClient.callService(request, function(result) {
    callback(result.typedefs);
  });
};

/**
 * Decode a typedefs into a dictionary like `rosmsg show foo/bar`
 *
 * @param defs - array of type_def dictionary
 */
Ros.prototype.decodeTypeDefs = function(defs) {
  var that = this;

  // calls itself recursively to resolve type definition using hints.
  var decodeTypeDefsRec = function(theType, hints) {
    var typeDefDict = {};
    for (var i = 0; i < theType.fieldnames.length; i++) {
      var arrayLen = theType.fieldarraylen[i];
      var fieldName = theType.fieldnames[i];
      var fieldType = theType.fieldtypes[i];
      if (fieldType.indexOf('/') === -1) { // check the fieldType includes '/' or not
        if (arrayLen === -1) {
          typeDefDict[fieldName] = fieldType;
        }
        else {
          typeDefDict[fieldName] = [fieldType];
        }
      }
      else {
        // lookup the name
        var sub = false;
        for (var j = 0; j < hints.length; j++) {
          if (hints[j].type.toString() === fieldType.toString()) {
            sub = hints[j];
            break;
          }
        }
        if (sub) {
          var subResult = decodeTypeDefsRec(sub, hints);
          if (arrayLen === -1) {
            typeDefDict[fieldName] = subResult;
          }
          else {
            typeDefDict[fieldName] = [subResult];
          }
        }
        else {
          that.emit('error', 'Cannot find ' + fieldType + ' in decodeTypeDefs');
        }
      }
    }
    return typeDefDict;
  };

  return decodeTypeDefsRec(defs[0], defs);
};


module.exports = Ros;<|MERGE_RESOLUTION|>--- conflicted
+++ resolved
@@ -22,14 +22,9 @@
  *  * <serviceID> - a service response came from rosbridge with the given ID
  *
  * @constructor
-<<<<<<< HEAD
  * @param options - possible keys include: <br>
  *   * url (optional) - (can be specified later with `connect`) the WebSocket URL for rosbridge or the node server url to connect using socket.io (if socket.io exists in the page) <br>
  *   * groovyCompatibility - don't use interfaces that changed after the last groovy release or rosbridge_suite and related tools (defaults to true)
-=======
- * @param options - possible keys include:
- *   * url (optional) - the WebSocket URL for rosbridge (can be specified later with `connect`)
->>>>>>> e02e2a19
  */
 function Ros(options) {
   options = options || {};
@@ -328,7 +323,6 @@
         if (sub) {
           var subResult = decodeTypeDefsRec(sub, hints);
           if (arrayLen === -1) {
-            typeDefDict[fieldName] = subResult;
           }
           else {
             typeDefDict[fieldName] = [subResult];
