--- conflicted
+++ resolved
@@ -616,14 +616,9 @@
  *  * <serviceID> - a service response came from rosbridge with the given ID
  *
  * @constructor
-<<<<<<< HEAD
  * @param options - possible keys include: <br>
  *   * url (optional) - (can be specified later with `connect`) the WebSocket URL for rosbridge or the node server url to connect using socket.io (if socket.io exists in the page) <br>
  *   * groovyCompatibility - don't use interfaces that changed after the last groovy release or rosbridge_suite and related tools (defaults to true)
-=======
- * @param options - possible keys include:
- *   * url (optional) - the WebSocket URL for rosbridge (can be specified later with `connect`)
->>>>>>> e02e2a19
  */
 function Ros(options) {
   options = options || {};
@@ -922,7 +917,6 @@
         if (sub) {
           var subResult = decodeTypeDefsRec(sub, hints);
           if (arrayLen === -1) {
-            typeDefDict[fieldName] = subResult;
           }
           else {
             typeDefDict[fieldName] = [subResult];
@@ -1237,14 +1231,9 @@
 };
 
 /**
-<<<<<<< HEAD
- * Unregisters as a subscriber for the topic. Unsubscribing will remove
- * all subscribe callbacks.
-=======
  * Unregisters as a subscriber for the topic. Unsubscribing stop remove
  * all subscribe callbacks. To remove a call back, you must explicitly
  * pass the callback function in.
->>>>>>> e02e2a19
  *
  * @param callback - the optional callback to unregister, if
  *     * provided and other listeners are registered the topic won't
@@ -1642,14 +1631,9 @@
   this.frameInfos = {};
   this.goalUpdateRequested = false;
 
-<<<<<<< HEAD
-  // Create an Action client
-  this.actionClient = this.ros.ActionClient({
-=======
   // Create an ActionClient
   this.actionClient = new ActionClient({
     ros : this.ros,
->>>>>>> e02e2a19
     serverName : '/tf2_web_republisher',
     actionName : 'tf2_web_republisher/TFSubscriptionAction'
   });
@@ -1664,9 +1648,12 @@
 TFClient.prototype.processFeedback = function(tf) {
   var that = this;
   tf.transforms.forEach(function(transform) {
-    var frameID = transform.child_frame_id.trimLeft('/');
-    var info = this.frameInfos[frameID];
-    if (info) {
+    var frameID = transform.child_frame_id;
+    if (frameID[0] === '/') {
+      frameID = frameID.substring(1);
+    }
+    var info = that.frameInfos[frameID];
+    if (info !== undefined) {
       info.transform = new Transform({
         translation : transform.transform.translation,
         rotation : transform.transform.rotation
@@ -1675,7 +1662,7 @@
         cb(info.transform);
       });
     }
-  }, this);
+  });
 };
 
 /**
@@ -1689,58 +1676,13 @@
   }
 
   var goalMessage = {
-    source_frames : Object.keys(this.frameInfos),
+    source_frames : [],
     target_frame : this.fixedFrame,
     angular_thres : this.angularThres,
     trans_thres : this.transThres,
     rate : this.rate
   };
 
-<<<<<<< HEAD
-  // if we're running in groovy compatibility mode (the default)
-  // then use the action interface to tf2_web_republisher
-  if(this.ros.groovyCompatibility) {
-    if (this.currentGoal) {
-      this.currentGoal.cancel();
-    }
-    this.currentGoal = new Goal({
-      actionClient : this.actionClient,
-      goalMessage : goalMessage
-    });
-
-    this.currentGoal.on('feedback', this.processTFArray.bind(this));
-    this.currentGoal.send();
-  }
-  else {
-    // otherwise, use the service interface
-    // The service interface has the same parameters as the action,
-    // plus the timeout
-    goalMessage.timeout = this.topicTimeout;
-    var request = new ServiceRequest(goalMessage);
-
-    this.serviceClient.callService(request, this.processResponse.bind(this));
-  }
-
-  this.republisherUpdateRequested = false;
-};
-
-/**
- * Process the service response and subscribe to the tf republisher
- * topic
- *
- * @param response the service response containing the topic name
- */
-TFClient.prototype.processResponse = function(response) {
-  // if we subscribed to a topic before, unsubscribe so
-  // the republisher stops publishing it
-  if (this.currentTopic) {
-    this.currentTopic.unsubscribe();
-  }
-
-  this.currentTopic = this.ros.Topic({
-    name: response.topic_name,
-    messageType: 'tf2_web_republisher/TFArray'
-=======
   for (var frame in this.frameInfos) {
     goalMessage.source_frames.push(frame);
   }
@@ -1748,7 +1690,6 @@
   this.currentGoal = new Goal({
     actionClient : this.actionClient,
     goalMessage : goalMessage
->>>>>>> e02e2a19
   });
   this.currentGoal.on('feedback', this.processFeedback.bind(this));
   this.currentGoal.send();
@@ -1764,20 +1705,23 @@
  */
 TFClient.prototype.subscribe = function(frameID, callback) {
   // remove leading slash, if it's there
-  frameID = frameID.trimLeft('/');
+  if (frameID[0] === '/') {
+    frameID = frameID.substring(1);
+  }
   // if there is no callback registered for the given frame, create emtpy callback list
-  if (!this.frameInfos[frameID]) {
+  if (this.frameInfos[frameID] === undefined) {
     this.frameInfos[frameID] = {
-      cbs: []
+      cbs : []
     };
     if (!this.goalUpdateRequested) {
       setTimeout(this.updateGoal.bind(this), this.goalUpdateDelay);
       this.goalUpdateRequested = true;
     }
-  }
-  // if we already have a transform, call back immediately
-  else if (this.frameInfos[frameID].transform) {
-    callback(this.frameInfos[frameID].transform);
+  } else {
+    // if we already have a transform, call back immediately
+    if (this.frameInfos[frameID].transform !== undefined) {
+      callback(this.frameInfos[frameID].transform);
+    }
   }
   this.frameInfos[frameID].cbs.push(callback);
 };
@@ -1790,15 +1734,19 @@
  */
 TFClient.prototype.unsubscribe = function(frameID, callback) {
   // remove leading slash, if it's there
-  frameID = frameID.trimLeft('/');
+  if (frameID[0] === '/') {
+    frameID = frameID.substring(1);
+  }
   var info = this.frameInfos[frameID];
-  for (var cbs = info && info.cbs || [], idx = cbs.length; idx--;) {
-    if (cbs[idx] === callback) {
-      cbs.splice(idx, 1);
+  if (info !== undefined) {
+    var cbIndex = info.cbs.indexOf(callback);
+    if (cbIndex >= 0) {
+      info.cbs.splice(cbIndex, 1);
+      if (info.cbs.length === 0) {
+        delete this.frameInfos[frameID];
+      }
+      this.needUpdate = true;
     }
-  }
-  if (!callback || cbs.length === 0) {
-    delete this.frameInfos[frameID];
   }
 };
 
