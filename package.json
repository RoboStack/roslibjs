{
  "name": "roslib",
  "homepage": "https://www.robotwebtools.org",
  "description": "The standard ROS Javascript Library",
  "version": "0.19.0-SNAPSHOT",
  "license": "BSD",
  "main": "./src/RosLibNode.js",
  "browser": {
    "./src/RosLibNode.js": "./src/RosLib.js",
    "canvas": "./src/util/shim/canvas.js",
    "ws": "./src/util/shim/WebSocket.js",
    "xmldom": "./src/util/shim/xmldom.js",
    "./src/util/decompressPng.js": "./src/util/shim/decompressPng.js"
  },
  "devDependencies": {
    "grunt": "^1.0.1",
    "grunt-browserify": "^5.0.0",
    "grunt-cli": "^1.2.0",
    "grunt-contrib-clean": "^1.0.0",
    "grunt-contrib-jshint": "^1.0.0",
    "grunt-contrib-uglify": "^1.0.1",
    "grunt-contrib-watch": "^1.0.0",
    "grunt-jsdoc": "^2.1.0",
    "grunt-karma": "^2.0.0",
    "grunt-mocha-test": "^0.12.7",
    "karma": "^1.1.1",
    "karma-chai": "^0.1.0",
    "chai": "*",
    "karma-firefox-launcher": "^1.0.0",
    "karma-mocha": "^1.1.1",
    "load-grunt-tasks": "^3.3.0",
    "mocha": "^2.3.3",
    "time-grunt": "^1.0.0"
  },
  "dependencies": {
<<<<<<< HEAD
    "eventemitter2": "^2.0.0",
=======
    "eventemitter2": "^1.0.0",
>>>>>>> b7db1157
    "object-assign": "^4.0.1",
    "pngparse": "^2.0.1",
    "ws": "^1.1.1",
    "xmldom": "^0.1.19",
    "socket.io": "1.4.8"
  },
  "directories": {
    "example": "examples",
    "test": "test"
  },
  "engines": {
    "node": ">=0.10"
  },
  "scripts": {
    "test": "grunt test",
    "test-examples": "grunt mochaTest:examples && karma start test/examples/karma.conf.js",
    "test-tcp": "grunt mochaTest:tcp",
    "publish": "grunt build"
  },
  "repository": {
    "type": "git",
    "url": "https://github.com/RobotWebTools/roslibjs/releases"
  },
  "bugs": {
    "url": "https://github.com/RobotWebTools/roslibjs/issues"
  },
  "keywords": [
    "ROS",
    "ros",
    "roslib",
    "roslibjs",
    "robot"
  ],
  "author": "Robot Webtools Team <robot-web-tools@googlegroups.com> (http://robotwebtools.org)"
}<|MERGE_RESOLUTION|>--- conflicted
+++ resolved
@@ -33,11 +33,7 @@
     "time-grunt": "^1.0.0"
   },
   "dependencies": {
-<<<<<<< HEAD
     "eventemitter2": "^2.0.0",
-=======
-    "eventemitter2": "^1.0.0",
->>>>>>> b7db1157
     "object-assign": "^4.0.1",
     "pngparse": "^2.0.1",
     "ws": "^1.1.1",
