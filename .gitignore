.idea
.vagrant
<<<<<<< HEAD
=======
doc
>>>>>>> a6c12fda
node_modules<|MERGE_RESOLUTION|>--- conflicted
+++ resolved
@@ -1,7 +1,4 @@
 .idea
 .vagrant
-<<<<<<< HEAD
-=======
 doc
->>>>>>> a6c12fda
 node_modules